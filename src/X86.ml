--- conflicted
+++ resolved
@@ -96,162 +96,6 @@
   | _, R _ -> [Mov (a, b)]
   | _      -> [Mov (a, eax); Mov (eax, b)]
   in
-<<<<<<< HEAD
-  let rec compile' env scode =    
-    let on_stack = function S _ -> true | _ -> false in
-    let call env f n p =
-      let f =
-        match f.[0] with '.' -> "B" ^ String.sub f 1 (String.length f - 1) | _ -> f
-      in
-      let pushr, popr =
-        List.split @@ List.map (fun r -> (Push r, Pop r)) (env#live_registers n)
-      in
-      let env, code =
-        if n = 0
-        then env, pushr @ [Call f] @ (List.rev popr)
-        else
-          let rec push_args env acc = function
-          | 0 -> env, acc
-          | n -> let x, env = env#pop in
-                 push_args env ((Push x)::acc) (n-1)
-          in
-          let env, pushs = push_args env [] n in
-          let pushs      =
-            match f with
-            | "Barray" -> List.rev @@ (Push (L n))     :: pushs
-            | "Bsta"   ->
-               let x::v::is = List.rev pushs in               
-               is @ [x; v] @ [Push (L (n-2))]
-            | _  -> List.rev pushs 
-          in
-          env, pushr @ pushs @ [Call f; Binop ("+", L (n*4), esp)] @ (List.rev popr)
-      in
-      (if p then env, code else let y, env = env#allocate in env, code @ [Mov (eax, y)])
-    in
-    match scode with
-    | [] -> env, []
-    | instr :: scode' ->
-        let env', code' =
-          match instr with
-  	  | CONST n ->
-             let s, env' = env#allocate in
-	     (env', [Mov (L n, s)])
-               
-          | STRING s ->
-             let s, env = env#string s in
-             let l, env = env#allocate in
-             let env, call = call env ".string" 1 false in
-             (env, Mov (M ("$" ^ s), l) :: call)
-             
-	  | LD x ->
-             let s, env' = (env#global x)#allocate in
-             env',
-	     (match s with
-	      | S _ | M _ -> [Mov (env'#loc x, eax); Mov (eax, s)]
-	      | _         -> [Mov (env'#loc x, s)]
-	     )               
-          | STA (x, n) ->
-             let s, env = (env#global x)#allocate in
-             let push =
-               match s with
-               | S _ | M _ -> [Mov (env#loc x, eax); Mov (eax, s)]
-	       | _         -> [Mov (env#loc x, s)]
-             in
-             let env, code = call env ".sta" (n+2) true in
-             env, push @ code
-	  | ST x ->
-	     let s, env' = (env#global x)#pop in
-             env',
-             (match s with
-              | S _ | M _ -> [Mov (s, eax); Mov (eax, env'#loc x)]
-              | _         -> [Mov (s, env'#loc x)]
-	     )
-          | BINOP op ->
-	     let x, y, env' = env#pop2 in
-             env'#push y,
-             (match op with
-	      | "/" | "%" ->
-                 [Mov (y, eax);
-                  Cltd;
-                  IDiv x;
-                  Mov ((match op with "/" -> eax | _ -> edx), y)
-                 ]
-              | "<" | "<=" | "==" | "!=" | ">=" | ">" ->
-                 (match x with
-                  | M _ | S _ ->
-                     [Binop ("^", eax, eax);
-                      Mov   (x, edx);
-                      Binop ("cmp", edx, y);
-                      Set   (suffix op, "%al");
-                      Mov   (eax, y)
-                     ]
-                  | _ ->
-                     [Binop ("^"  , eax, eax);
-                      Binop ("cmp", x, y);
-                      Set   (suffix op, "%al");
-                      Mov   (eax, y)
-                     ]
-                 )
-              | "*" ->
-                 if on_stack x && on_stack y 
-		 then [Mov (y, eax); Binop (op, x, eax); Mov (eax, y)]
-                 else [Binop (op, x, y)]
-	      | "&&" ->
-		 [Mov   (x, eax);
-		  Binop (op, x, eax);
-		  Mov   (L 0, eax);
-		  Set   ("ne", "%al");
-                  
-		  Mov   (y, edx);
-		  Binop (op, y, edx);
-		  Mov   (L 0, edx);
-		  Set   ("ne", "%dl");
-                  
-                  Binop (op, edx, eax);
-		  Set   ("ne", "%al");
-                  
-		  Mov   (eax, y)
-                 ]		   
-	      | "!!" ->
-		 [Mov   (y, eax);
-		  Binop (op, x, eax);
-                  Mov   (L 0, eax);
-		  Set   ("ne", "%al");
-		  Mov   (eax, y)
-                 ]		   
-	      | _   ->
-                 if on_stack x && on_stack y 
-                 then [Mov   (x, eax); Binop (op, eax, y)]
-                 else [Binop (op, x, y)]
-             )
-          | LABEL s     -> env, [Label s]
-	  | JMP   l     -> env, [Jmp l]
-          | CJMP (s, l) ->
-              let x, env = env#pop in
-              env, [Binop ("cmp", L 0, x); CJmp  (s, l)]
-                     
-          | BEGIN (f, a, l) ->
-             let env = env#enter f a l in
-             env, [Push ebp; Mov (esp, ebp); Binop ("-", M ("$" ^ env#lsize), esp)]
-                            
-          | END ->             
-             env, [Label env#epilogue;
-                   Mov (ebp, esp);
-                   Pop ebp;
-                   Ret;
-                   Meta (Printf.sprintf "\t.set\t%s,\t%d" env#lsize (env#allocated * word_size))
-                  ]
-                    
-          | RET b ->
-             if b
-             then let x, env = env#pop in env, [Mov (x, eax); Jmp env#epilogue]
-             else env, [Jmp env#epilogue]
-             
-          | CALL (f, n, p) -> call env f n p
-        in
-        let env'', code'' = compile' env' scode' in
-	env'', code' @ code''
-=======
   let binop op = function
   | a, R z -> [Binop (op, a, R z)]
   | a, b   -> [
@@ -295,7 +139,7 @@
     | _ -> [Binop ("+", L (argsNum * word_size), esp)]
     in
 
-    let regs = env'#live_registers in
+    let regs = env'#live_registers argsNum in
     let regPushes = List.map (fun r -> Push r) regs in
     let regPops = List.rev_map (fun r -> Pop r) regs in
     let resultPop, env'' =
@@ -335,7 +179,6 @@
     | "&&" -> cmpF (L 0) x "ne" @ cmpF (L 0) y "ne" @ binop "&&" (x, y)
     | op   -> binop op (x, y)
   )
->>>>>>> 94634e17
   in
   let folding (e, oldInstr) i = let e, newInstr = compileInsn e i in (e, oldInstr @ newInstr) in
   List.fold_left folding (environment, []) code
@@ -401,7 +244,6 @@
     (* registers a global variable in the environment *)
     method global x  = {< globals = S.add ("global_" ^ x) globals >}
 
-<<<<<<< HEAD
     (* registers a string constant *)
     method string x =
       try M.find x stringm, self
@@ -409,14 +251,11 @@
         let y = Printf.sprintf "string_%d" scount in
         let m = M.add x y stringm in
         y, {< scount = scount + 1; stringm = m>}
-                       
-    (* gets all global variables *)      
-=======
+
     (* gets all global variables *)
->>>>>>> 94634e17
     method globals = S.elements globals
 
-    (* gets all string definitions *)      
+    (* gets all string definitions *)
     method strings = M.bindings stringm
 
     (* gets a number of stack positions allocated *)
@@ -438,7 +277,6 @@
     method lsize = Printf.sprintf "L%s_SIZE" fname
 
     (* returns a list of live registers *)
-<<<<<<< HEAD
     method live_registers depth =
       let rec inner d acc = function
       | []             -> acc
@@ -446,12 +284,7 @@
       | _::tl          -> inner (d+1) acc tl
       in
       inner 0 [] stack
-       
-=======
-    method live_registers =
-      List.filter (function R _ -> true | _ -> false) stack
-
->>>>>>> 94634e17
+
   end
 
 (* Generates an assembler text for a program: first compiles the program into
@@ -464,12 +297,8 @@
       (new env)
       ((LABEL "main") :: (BEGIN ("main", [], [])) :: SM.compile (ds, stmt))
   in
-<<<<<<< HEAD
   let data = Meta "\t.data" :: (List.map (fun s      -> Meta (Printf.sprintf "%s:\t.int\t0"         s  )) env#globals) @
-                               (List.map (fun (s, v) -> Meta (Printf.sprintf "%s:\t.string\t\"%s\"" v s)) env#strings) in 
-=======
-  let data = Meta "\t.data" :: (List.map (fun s -> Meta (s ^ ":\t.int\t0")) env#globals) in
->>>>>>> 94634e17
+                               (List.map (fun (s, v) -> Meta (Printf.sprintf "%s:\t.string\t\"%s\"" v s)) env#strings) in
   let asm = Buffer.create 1024 in
   List.iter
     (fun i -> Buffer.add_string asm (Printf.sprintf "%s\n" @@ show i))
