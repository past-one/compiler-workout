(* X86 codegeneration interface *)

(* The registers: *)
let regs = [|"%ebx"; "%ecx"; "%esi"; "%edi"; "%eax"; "%edx"; "%ebp"; "%esp"|]

(* We can not freely operate with all register; only 0-3 by now *)
let num_of_regs = Array.length regs - 5

(* We need to know the word size to calculate offsets correctly *)
let word_size = 4

(* We need to distinguish the following operand types: *)
type opnd =
| R of int     (* hard register                    *)
| S of int     (* a position on the hardware stack *)
| M of string  (* a named memory location          *)
| L of int     (* an immediate operand             *)

(* For convenience we define the following synonyms for the registers: *)
let ebx = R 0
let ecx = R 1
let esi = R 2
let edi = R 3
let eax = R 4
let edx = R 5
let ebp = R 6
let esp = R 7

(* Now x86 instruction (we do not need all of them): *)
type instr =
(* copies a value from the first to the second operand  *) | Mov   of opnd * opnd
(* makes a binary operation; note, the first operand    *) | Binop of string * opnd * opnd
(* designates x86 operator, not the source language one *)
(* x86 integer division, see instruction set reference  *) | IDiv  of opnd
(* see instruction set reference                        *) | Cltd
(* sets a value from flags; the first operand is the    *) | Set   of string * string
(* suffix, which determines the value being set, the    *)
(* the second --- (sub)register name                    *)
(* pushes the operand on the hardware stack             *) | Push  of opnd
(* pops from the hardware stack to the operand          *) | Pop   of opnd
(* call a function by a name                            *) | Call  of string
(* returns from a function                              *) | Ret
(* a label in the code                                  *) | Label of string
(* a conditional jump                                   *) | CJmp  of string * string
(* a non-conditional jump                               *) | Jmp   of string
                                                               
(* Instruction printer *)
let show instr =
  let binop = function
  | "+"   -> "addl"
  | "-"   -> "subl"
  | "*"   -> "imull"
  | "&&"  -> "andl"
  | "!!"  -> "orl"
  | "^"   -> "xorl"
  | "cmp" -> "cmpl"
  | op    -> failwith (Printf.sprintf "unknown binary operator %s" op)
  in
  let opnd = function
  | R i -> regs.(i)
  | S i -> Printf.sprintf "-%d(%%ebp)" ((i+1) * word_size)
  | M x -> x
  | L i -> Printf.sprintf "$%d" i
  in
  match instr with
  | Cltd               -> "\tcltd"
  | Set   (suf, s)     -> Printf.sprintf "\tset%s\t%s"     suf s
  | IDiv   s1          -> Printf.sprintf "\tidivl\t%s"     (opnd s1)
  | Binop (op, s1, s2) -> Printf.sprintf "\t%s\t%s,\t%s"   (binop op) (opnd s1) (opnd s2)
  | Mov   (s1, s2)     -> Printf.sprintf "\tmovl\t%s,\t%s" (opnd s1) (opnd s2)
  | Push   s           -> Printf.sprintf "\tpushl\t%s"     (opnd s)
  | Pop    s           -> Printf.sprintf "\tpopl\t%s"      (opnd s)
  | Ret                -> "\tret"
  | Call   p           -> Printf.sprintf "\tcall\t%s" p
  | Label  l           -> Printf.sprintf "%s:\n" l
  | Jmp    l           -> Printf.sprintf "\tjmp\t%s" l
  | CJmp  (s , l)      -> Printf.sprintf "\tj%s\t%s" s l

(* Opening stack machine to use instructions without fully qualified names *)
open SM

(* A set of strings *)
module S = Set.Make (String)

(* Environment implementation *)
class env =
  object (self)
    val stack_slots = 0        (* maximal number of stack positions *)
    val globals     = S.empty  (* a set of global variables         *)
    val stack       = []       (* symbolic stack                    *)

    (* gets a name for a global variable *)
    method loc x = "global_" ^ x

    (* allocates a fresh position on a symbolic stack *)
    method allocate =
      let x, n =
<<<<<<< HEAD
  let rec allocate' = function
  | []                            -> ebx     , 0
  | (S n)::_                      -> S (n+1) , n+1
  | (R n)::_ when n < num_of_regs -> R (n+1) , stack_slots
  | _                             -> S 0     , 1
  in
  allocate' stack
=======
	let rec allocate' = function
	| []                            -> ebx     , 0
	| (S n)::_                      -> S (n+1) , n+1
	| (R n)::_ when n < num_of_regs -> R (n+1) , stack_slots
        | (M _)::s                      -> allocate' s
	| _                             -> S 0     , 1
	in
	allocate' stack
>>>>>>> 88cd6eaa
      in
      x, {< stack_slots = max n stack_slots; stack = x::stack >}

    (* pops one operand from the symbolic stack *)
<<<<<<< HEAD
    method pop = (
      match stack with
      | x::stack' -> x, {< stack = stack' >}
      | _         -> failwith "pop with empty symbolic stack"
      )

    (* pops one operand from the symbolic stack and also returns current stack head *)
    method popAndLook = (
      match stack with
        | x::y::stack' -> x, y, {< stack = y::stack' >}
        | _            -> failwith "popAndLook with empty symbolic stack"
    )
=======
    method pop  = let x::stack' = stack in x, {< stack = stack' >}

    (* pops two operands from the symbolic stack *)
    method pop2 = let x::y::stack' = stack in x, y, {< stack = stack' >}
>>>>>>> 88cd6eaa

    (* registers a global variable in the environment *)
    method global x  = {< globals = S.add ("global_" ^ x) globals >}

    (* gets the number of allocated stack slots *)
    method allocated = stack_slots

    (* gets all global variables *)
    method globals = S.elements globals
  end

<<<<<<< HEAD
(* Symbolic stack machine evaluator

     compile : env -> prg -> env * instr list

   Take an environment, a stack machine program, and returns a pair --- the updated environment and the list
   of x86 instructions
   *)
let compile (environment: env) (code: prg) : env * instr list =
  let swap a b = match a, b with (* we can't move data directly from stack to memory or vice versa *)
  | R _, _ -> [Mov (a, b)]
  | _, R _ -> [Mov (a, b)]
  | _      -> [Mov (a, eax); Mov (eax, b)]
  in let compileInsn env i = match i with
  | WRITE    -> let x, env = env#pop                   in env, [Push x; Call "Lwrite"]
  | CONST z  -> let x, env = env#allocate              in env, [Mov (L z, x)]
  | ST var   -> let x, env = (env#global var)#pop      in env, swap x @@ M (env#loc var)
  | LD var   -> let x, env = (env#global var)#allocate in env, swap (M (env#loc var)) x
  | READ     -> let x, env = env#allocate              in env, [Call "Lread"; Mov (eax, x)]
  | BINOP op -> let x, y, env = env#popAndLook         in env, (
    let cmpF a b suf = [
      Mov (a, edx);
      Binop ("^", eax, eax); (* set eax to zero first *)
      Binop ("cmp", edx, b);
      Set (suf, "%al");
      Mov (eax, b)
    ]
    in let cmp = cmpF x y
    in let div reg = [
      Mov (y, eax);
      Cltd; (* prepare eax *)
      IDiv x;
      Mov (reg, y)
      ]
    in let binop op = function
      | a, R z -> [Binop (op, a, R z)]
      | a, b   -> [
        Mov (b, edx);
        Binop (op, a, edx);
        Mov (edx, b)
        ] (* we can't move data directly from stack to memory or vice versa *)
    in match op with
    | "==" -> cmp "e"
    | "!=" -> cmp "ne"
    | ">"  -> cmp "g"
    | ">=" -> cmp "ge"
    | "<"  -> cmp "l"
    | "<=" -> cmp "le"
    | "/"  -> div eax
    | "%"  -> div edx
    | "!!" -> binop "!!" (x, y) @ cmpF (L 0) y "ne"
    | "&&" -> cmpF (L 0) x "ne" @ cmpF (L 0) y "ne" @ binop "&&" (x, y)
    | op   -> binop op (x, y)
  )
  in let compile' (e, oldInstr) i = let e, newInstr = compileInsn e i in (e, oldInstr @ newInstr)
  in List.fold_left compile' (environment, []) code

(* compiles a unit: generates x86 machine code for the stack program and surrounds it
=======
(* Compiles a unit: generates x86 machine code for the stack program and surrounds it
>>>>>>> 88cd6eaa
   with function prologue/epilogue
*)
let compile_unit env scode =
  let env, code = compile env scode in
  env,
  ([Push ebp; Mov (esp, ebp); Binop ("-", L (word_size*env#allocated), esp)] @
   code @
   [Mov (ebp, esp); Pop ebp; Binop ("^", eax, eax); Ret]
  )

(* Generates an assembler text for a program: first compiles the program into
   the stack code, then generates x86 assember code, then prints the assembler file
*)
let genasm prog =
  let env, code = compile_unit (new env) (SM.compile prog) in
  let asm = Buffer.create 1024 in
  Buffer.add_string asm "\t.data\n";
  List.iter
    (fun s ->
       Buffer.add_string asm (Printf.sprintf "%s:\t.int\t0\n" s)
    )
    env#globals;
  Buffer.add_string asm "\t.text\n";
  Buffer.add_string asm "\t.globl\tmain\n";
  Buffer.add_string asm "main:\n";
  List.iter
    (fun i -> Buffer.add_string asm (Printf.sprintf "%s\n" @@ show i))
    code;
  Buffer.contents asm

(* Builds a program: generates the assembler file and compiles it with the gcc toolchain *)
let build stmt name =
  let outf = open_out (Printf.sprintf "%s.s" name) in
  Printf.fprintf outf "%s" (genasm stmt);
  close_out outf;
  let inc = try Sys.getenv "RC_RUNTIME" with _ -> "../runtime" in
  Sys.command (Printf.sprintf "gcc -m32 -o %s %s/runtime.o %s.s" name inc name)
<|MERGE_RESOLUTION|>--- conflicted
+++ resolved
@@ -95,29 +95,18 @@
     (* allocates a fresh position on a symbolic stack *)
     method allocate =
       let x, n =
-<<<<<<< HEAD
   let rec allocate' = function
   | []                            -> ebx     , 0
-  | (S n)::_                      -> S (n+1) , n+1
+  | (S n)::_                      -> S (n+1) , n+2
   | (R n)::_ when n < num_of_regs -> R (n+1) , stack_slots
+  | (M _)::s                      -> allocate' s
   | _                             -> S 0     , 1
   in
   allocate' stack
-=======
-	let rec allocate' = function
-	| []                            -> ebx     , 0
-	| (S n)::_                      -> S (n+1) , n+1
-	| (R n)::_ when n < num_of_regs -> R (n+1) , stack_slots
-        | (M _)::s                      -> allocate' s
-	| _                             -> S 0     , 1
-	in
-	allocate' stack
->>>>>>> 88cd6eaa
       in
       x, {< stack_slots = max n stack_slots; stack = x::stack >}
 
     (* pops one operand from the symbolic stack *)
-<<<<<<< HEAD
     method pop = (
       match stack with
       | x::stack' -> x, {< stack = stack' >}
@@ -130,12 +119,6 @@
         | x::y::stack' -> x, y, {< stack = y::stack' >}
         | _            -> failwith "popAndLook with empty symbolic stack"
     )
-=======
-    method pop  = let x::stack' = stack in x, {< stack = stack' >}
-
-    (* pops two operands from the symbolic stack *)
-    method pop2 = let x::y::stack' = stack in x, y, {< stack = stack' >}
->>>>>>> 88cd6eaa
 
     (* registers a global variable in the environment *)
     method global x  = {< globals = S.add ("global_" ^ x) globals >}
@@ -147,7 +130,6 @@
     method globals = S.elements globals
   end
 
-<<<<<<< HEAD
 (* Symbolic stack machine evaluator
 
      compile : env -> prg -> env * instr list
@@ -205,9 +187,6 @@
   in List.fold_left compile' (environment, []) code
 
 (* compiles a unit: generates x86 machine code for the stack program and surrounds it
-=======
-(* Compiles a unit: generates x86 machine code for the stack program and surrounds it
->>>>>>> 88cd6eaa
    with function prologue/epilogue
 *)
 let compile_unit env scode =
