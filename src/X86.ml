--- conflicted
+++ resolved
@@ -1,5 +1,5 @@
 open GT
-       
+
 (* X86 codegeneration interface *)
 
 (* The registers: *)
@@ -12,11 +12,7 @@
 let word_size = 4;;
 
 (* We need to distinguish the following operand types: *)
-<<<<<<< HEAD
-@type opnd = 
-=======
-type opnd =
->>>>>>> 63c6975a
+@type opnd =
 | R of int     (* hard register                    *)
 | S of int     (* a position on the hardware stack *)
 | M of string  (* a named memory location          *)
@@ -97,12 +93,6 @@
    Take an environment, a stack machine program, and returns a pair --- the updated environment and the list
    of x86 instructions
 *)
-<<<<<<< HEAD
-let compile env code = failwith "Not implemented"
-
-(* A set of strings *)           
-module S = Set.Make (String) 
-=======
 let compile environment code =
   let move a b = match a, b with (* we can't move data directly from stack to memory or vice versa *)
   | R _, _ -> [Mov (a, b)]
@@ -118,19 +108,6 @@
     ]
   in
   let apply (a, b) f = b, f a in
-  let hash s =
-    let charCode = function
-    | '_'            -> 53
-    | c when c > 'Z' -> Char.code c - 70
-    | c              -> Char.code c - 64
-    in
-    let len = min 5 @@ String.length s in
-    let rec hash' acc = function
-    | k when k >= len -> acc
-    | k               -> hash' ((acc lsl 6) lor (charCode s.[k])) @@ k + 1
-    in
-    hash' 0 0
-  in
 
   let call env f args isFunc =
     let argsNum = List.length args in
@@ -157,8 +134,9 @@
   in
 
   let compileInsn env i = match i with
-  | JMP l       -> env, [Jmp l]
-  | LABEL l     -> env, [Label l]
+  | JMP l       -> (env#set_barrier)#set_stack l, [Jmp l]
+  | LABEL l     ->
+    (if env#is_barrier then (env#drop_barrier)#retrieve_stack l else env), [Label l]
   | RET false   -> env, [Jmp env#epilogue]
   | END         -> env, [
     Label env#epilogue; Mov (ebp, esp); Pop ebp; Ret;
@@ -170,34 +148,42 @@
   | ST var      -> apply (env#global var)#pop      @@ fun x -> move x @@ env#loc var
   | LD var      -> apply (env#global var)#allocate @@ fun x -> move (env#loc var) x
 
-  | CJMP (k, l) -> apply env#pop (function
-    | (R _) as x ->                        [Binop ("cmp", L 0, x); CJmp (k, l)]
-    | x          -> [Binop ("^", eax, eax); Binop ("cmp", eax, x); CJmp (k, l)]
-  )
-
-  | DROP  -> snd @@ env#pop, []
+  | CJMP (k, l) ->
+    let x, env' = env#pop in
+    env'#set_stack l, [Binop ("cmp", L 0, x); CJmp (k, l)]
+
+  | DROP  -> snd env#pop, []
   | DUP   ->
-    let xFrom = env#look in
+    let xFrom = env#peek in
     let xTo, env' = env#allocate in
     env', move xFrom xTo
-  | SWAP  -> env#swap, []
+  | SWAP  -> let x, y = env#peek2 in env, [Push x; Push y; Pop x; Pop y]
   | STRING s ->
     let str, env' = env#string s in
     call env' "Bstring" [M ("$" ^ str)] true
   | SEXP (s, length) ->
-    let t = hash s in
+    let t = env#hash s in
     let args, env' = env#popN length in
-    call env' "Bsexp" (L t :: (args @ [L length])) true
+    call env' "Bsexp" (L t :: (args @ [L (length + 1)])) true
   | STA (var, n) ->
     let value, env' = (env#global var)#pop in
     let args, env'' = env'#popN n in
     call env'' "Bsta" (args @ [env''#loc var; value; L n]) true
   | TAG s ->
-    let t = hash s in
+    let t = env#hash s in
     let arg, env' = env#pop in
     call env' "Btag" [L t; arg] true
-  | ENTER vars -> failwith "Not implemented"
-  | LEAVE -> failwith "Not implemented"
+  | ENTER vars ->
+    let env', code =
+      List.fold_left
+        (fun (env, code) v ->
+            let s, env = env#pop in
+            env, (move s @@ env#loc v) :: code
+        )
+        (env#scope vars, []) @@ List.rev vars
+    in
+    env', List.flatten @@ List.rev code
+  | LEAVE -> env#unscope, []
 
   | BEGIN (f, args, vars) ->
     let env' = env#enter f args vars in
@@ -211,7 +197,7 @@
     let args, env' = env#popN argsNum in
     call env' f' args isFunc
 
-  | BINOP op -> let x, env' = env#pop in let y = env'#look in env', (
+  | BINOP op -> let x, env' = env#pop in let y = env'#peek in env', (
     let cmpF a b suf = [
       Mov (a, edx);
       Binop ("^", eax, eax); (* set eax to zero first *)
@@ -247,25 +233,22 @@
 
 (* A set of strings *)
 module S = Set.Make (String)
->>>>>>> 63c6975a
 
 (* A map indexed by strings *)
-module M = Map.Make (String) 
+module M = Map.Make (String)
+
+let listInit n f =
+  let rec inner tail i =
+    if i < 0
+    then tail
+    else inner ((f i) :: tail) @@ i - 1
+  in
+  inner [] @@ n - 1
 
 (* Environment implementation *)
-<<<<<<< HEAD
-=======
-let make_assoc =
-  let rec make_assoc' n = function
-  | []       -> []
-  | hd :: tl -> (hd, n) :: make_assoc' (n + 1) tl
-  in
-  make_assoc' 0
-
->>>>>>> 63c6975a
 class env =
   let chars          = "_abcdefghijklmnopqrstuvwxyzABCDEFGHIJKLMNJPQRSTUVWXYZ" in
-  let make_assoc l i = List.combine l (List.init (List.length l) (fun x -> x + i)) in
+  let make_assoc l i = List.combine l (listInit (List.length l) (fun x -> x + i)) in
   let rec assoc  x   = function [] -> raise Not_found | l :: ls -> try List.assoc x l with Not_found -> assoc x ls in
   object (self)
     val globals     = S.empty (* a set of global variables         *)
@@ -277,13 +260,12 @@
     val args        = []      (* function arguments                *)
     val locals      = []      (* function local variables          *)
     val fname       = ""      (* function name                     *)
-<<<<<<< HEAD
     val stackmap    = M.empty (* labels to stack map               *)
     val barrier     = false   (* barrier condition                 *)
-                        
+
     method show_stack =
       GT.show(list) (GT.show(opnd)) stack
-             
+
     method print_locals =
       Printf.printf "LOCALS: size = %d\n" static_size;
       List.iter
@@ -302,57 +284,30 @@
 
     (* drop barrier *)
     method drop_barrier = {< barrier = false >}
-                            
+
     (* associates a stack to a label *)
     method set_stack l = {< stackmap = M.add l stack stackmap >}
-                               
+
     (* retrieves a stack for a label *)
     method retrieve_stack l =
       try {< stack = M.find l stackmap >} with Not_found -> self
-                               
-    (* gets a name for a global variable *)
-    method loc x =
-      try S (- (List.assoc x args)  -  1)
-      with Not_found ->  
-        try S (assoc x locals) with Not_found -> M ("global_" ^ x)
-        
-=======
 
     (* gets a name for a global variable *)
     method loc x =
       try S (- (List.assoc x args)  -  1)
       with Not_found ->
-        try S (List.assoc x locals) with Not_found -> M ("global_" ^ x)
-
->>>>>>> 63c6975a
+        try S (assoc x locals) with Not_found -> M ("global_" ^ x)
+
     (* allocates a fresh position on a symbolic stack *)
     method allocate =
       let x, n =
-<<<<<<< HEAD
-	let rec allocate' = function
-	| []                            -> ebx          , 0
-	| (S n)::_                      -> S (n+1)      , n+2
-	| (R n)::_ when n < num_of_regs -> R (n+1)      , stack_slots
-	| _                             -> S static_size, static_size+1
-	in
-	allocate' stack
-=======
         let rec allocate' = function
-        | []                            -> ebx       , 0
-        | S n :: S m :: _               ->
-          let next = (max n m) + 1 in      S next    , next + 1
-        | R _ :: S n :: _
-        | S n :: _                      -> S (n + 1) , n + 2
-        | R n :: R m :: _               ->
-          let next = (max n m) + 1 in
-          if next <= num_of_regs
-          then                             R next    , 0
-          else                             S 0       , 1
-        | R n :: _ when n < num_of_regs -> R (n + 1) , 0
-        | _                             -> S 0       , 1
+        | []                            -> ebx          , 0
+        | (S n)::_                      -> S (n+1)      , n+2
+        | (R n)::_ when n < num_of_regs -> R (n+1)      , stack_slots
+        | _                             -> S static_size, static_size+1
         in
         allocate' stack
->>>>>>> 63c6975a
       in
       x, {< stack_slots = max n stack_slots; stack = x::stack >}
 
@@ -371,24 +326,11 @@
       in
       popN' self [] n
 
-    (* returns current stack head *)
-    method look = (
-      match stack with
-      | x::_ -> x
-      | _    -> failwith "look with empty symbolic stack"
-      )
-
-    method swap = (
-      match stack with
-      | x::y::tl -> {< stack = y::x::tl >}
-      | _       -> failwith "swap with empty symbolic stack"
-      )
-
     (* peeks the top of the stack (the stack does not change) *)
     method peek = List.hd stack
 
     (* peeks two topmost values from the stack (the stack itself does not change) *)
-    method peek2 = let x::y::_ = stack in x, y
+    method peek2 = List.hd stack, List.hd @@ List.tl stack
 
     (* tag hash: gets a hash for a string tag *)
     method hash tag =
@@ -396,8 +338,8 @@
       for i = 0 to min (String.length tag - 1) 4 do
         h := (!h lsl 6) lor (String.index chars tag.[i])
       done;
-      !h      
-             
+      !h
+
     (* registers a global variable in the environment *)
     method global x  = {< globals = S.add ("global_" ^ x) globals >}
 
@@ -419,19 +361,9 @@
     method allocated = stack_slots + List.length locals
 
     (* enters a function *)
-<<<<<<< HEAD
     method enter f a l =
       let n = List.length l in
       {< static_size = n; stack_slots = n; stack = []; locals = [make_assoc l 0]; args = make_assoc a 0; fname = f >}
-=======
-    method enter f a l = {<
-      stack_slots = 0;
-      stack = [];
-      locals = make_assoc l;
-      args = make_assoc a;
-      fname = f
-      >}
->>>>>>> 63c6975a
 
     (* enters a scope *)
     method scope vars =
@@ -443,12 +375,12 @@
     method unscope =
       let n = List.length (List.hd locals) in
       {< static_size = static_size - n; locals = List.tl locals >}
-        
+
     (* returns a label for the epilogue *)
     method epilogue = fname ^ "_epilogue"
 
     (* returns a name for local size meta-symbol *)
-    method lsize = fname ^ "_SIZE" 
+    method lsize = fname ^ "_SIZE"
 
     (* returns a list of live registers *)
     method live_registers = List.filter (function R _ -> true | _ -> false) stack
