open GT       
open Language
       
(* The type for the stack machine instructions *)
@type insn =
(* binary operator                 *) | BINOP of string
(* put a constant on the stack     *) | CONST of int                 
(* read to stack                   *) | READ
(* write from stack                *) | WRITE
(* load a variable to the stack    *) | LD    of string
(* store a variable from the stack *) | ST    of string with show

(* The type for the stack machine program *)                                                               
type prg = insn list

(* The type for the stack machine configuration: a stack and a configuration from statement
   interpreter
 *)
type config = int list * Stmt.config

let evalInsn config insn = match config, insn with
  | (y::x::stack, conf),   BINOP op -> ((Syntax.Expr.binop op x y)::stack, conf)
  | (stack, conf),         CONST z  -> (z::stack, conf)
  | (stack, (s, z::i, o)), READ     -> (z::stack, (s, i, o))
  | (z::stack, (s, i, o)), WRITE    -> (stack, (s, i, o @ [z]))
  | (stack, (s, i, o)),    LD var   -> ((s var)::stack, (s, i, o))
  | (z::stack, (s, i, o)), ST var   -> (stack, (Syntax.Expr.update var z s, i, o))
  | _,                     _        -> failwith "Invalid instruction"

(* Stack machine interpreter

     val eval : config -> prg -> config

   Takes a configuration and a program, and returns a configuration as a result
 *)
let rec eval config prog = match config, prog with
  | c, insn::p -> eval (evalInsn c insn) p
  | c, []      -> c 

let rec compileExpr = function
  | Syntax.Expr.Const z          -> [CONST z]
  | Syntax.Expr.Var   var        -> [LD var]
  | Syntax.Expr.Binop (op, x, y) -> compileExpr x @ compileExpr y @ [BINOP op]

(* Top-level evaluation

     val run : int list -> prg -> int list

   Takes an input stream, a program, and returns an output stream this program calculates
*)
let run i p = let (_, (_, _, o)) = eval ([], (Syntax.Expr.empty, i, [])) p in o

(* Top-level evaluation

     val run : prg -> int list -> int list

   Takes an input stream, a program, and returns an output stream this program calculates
*)
let run p i = let (_, (_, _, o)) = eval ([], (Expr.empty, i, [])) p in o

(* Stack machine compiler

     val compile : Language.Stmt.t -> prg

   Takes a program in the source language and returns an equivalent program for the
   stack machine
 *)
<<<<<<< HEAD
let rec compile (stmt: Syntax.Stmt.t) : prg = match stmt with
  | Syntax.Stmt.Read   var         -> [READ ; ST var]
  | Syntax.Stmt.Write  expr        -> compileExpr expr @ [WRITE]
  | Syntax.Stmt.Assign (var, expr) -> compileExpr expr @ [ST var]
  | Syntax.Stmt.Seq    (a, b)      -> compile a @ compile b
=======
let compile _ = failwith "Not yet implemented"

                         
>>>>>>> 0d3cd8aa
<|MERGE_RESOLUTION|>--- conflicted
+++ resolved
@@ -19,12 +19,12 @@
 type config = int list * Stmt.config
 
 let evalInsn config insn = match config, insn with
-  | (y::x::stack, conf),   BINOP op -> ((Syntax.Expr.binop op x y)::stack, conf)
+  | (y::x::stack, conf),   BINOP op -> ((Expr.binop op x y)::stack, conf)
   | (stack, conf),         CONST z  -> (z::stack, conf)
   | (stack, (s, z::i, o)), READ     -> (z::stack, (s, i, o))
   | (z::stack, (s, i, o)), WRITE    -> (stack, (s, i, o @ [z]))
   | (stack, (s, i, o)),    LD var   -> ((s var)::stack, (s, i, o))
-  | (z::stack, (s, i, o)), ST var   -> (stack, (Syntax.Expr.update var z s, i, o))
+  | (z::stack, (s, i, o)), ST var   -> (stack, (Expr.update var z s, i, o))
   | _,                     _        -> failwith "Invalid instruction"
 
 (* Stack machine interpreter
@@ -33,22 +33,12 @@
 
    Takes a configuration and a program, and returns a configuration as a result
  *)
-let rec eval config prog = match config, prog with
-  | c, insn::p -> eval (evalInsn c insn) p
-  | c, []      -> c 
+let rec eval = List.fold_left evalInsn
 
 let rec compileExpr = function
-  | Syntax.Expr.Const z          -> [CONST z]
-  | Syntax.Expr.Var   var        -> [LD var]
-  | Syntax.Expr.Binop (op, x, y) -> compileExpr x @ compileExpr y @ [BINOP op]
-
-(* Top-level evaluation
-
-     val run : int list -> prg -> int list
-
-   Takes an input stream, a program, and returns an output stream this program calculates
-*)
-let run i p = let (_, (_, _, o)) = eval ([], (Syntax.Expr.empty, i, [])) p in o
+  | Expr.Const z          -> [CONST z]
+  | Expr.Var   var        -> [LD var]
+  | Expr.Binop (op, x, y) -> compileExpr x @ compileExpr y @ [BINOP op]
 
 (* Top-level evaluation
 
@@ -65,14 +55,8 @@
    Takes a program in the source language and returns an equivalent program for the
    stack machine
  *)
-<<<<<<< HEAD
-let rec compile (stmt: Syntax.Stmt.t) : prg = match stmt with
-  | Syntax.Stmt.Read   var         -> [READ ; ST var]
-  | Syntax.Stmt.Write  expr        -> compileExpr expr @ [WRITE]
-  | Syntax.Stmt.Assign (var, expr) -> compileExpr expr @ [ST var]
-  | Syntax.Stmt.Seq    (a, b)      -> compile a @ compile b
-=======
-let compile _ = failwith "Not yet implemented"
-
-                         
->>>>>>> 0d3cd8aa
+let rec compile (stmt: Stmt.t) : prg = match stmt with
+  | Stmt.Read   var         -> [READ ; ST var]
+  | Stmt.Write  expr        -> compileExpr expr @ [WRITE]
+  | Stmt.Assign (var, expr) -> compileExpr expr @ [ST var]
+  | Stmt.Seq    (a, b)      -> compile a @ compile b