--- conflicted
+++ resolved
@@ -14,20 +14,12 @@
 (* conditional jump                *) | CJMP  of string * string
 (* begins procedure definition     *) | BEGIN of string * string list * string list
 (* end procedure definition        *) | END
-<<<<<<< HEAD
 (* calls a function/procedure      *) | CALL  of string * int * bool
 (* returns from a function         *) | RET   of bool with show
-                                                   
-(* The type for the stack machine program *)                                                               
-type prg = insn list
-                            
-=======
-(* calls a procedure               *) | CALL  of string with show
 
 (* The type for the stack machine program *)
 type prg = insn list
 
->>>>>>> f4d57195
 (* The type for the stack machine configuration: control stack, stack and configuration from statement
    interpreter
  *)
@@ -41,44 +33,40 @@
 
    Takes a configuration and a program, and returns a configuration as a result. The
    environment is used to locate a label to jump to (via method env#labeled <label_name>)
-<<<<<<< HEAD
-*)                                                  
-let rec eval env ((cstack, stack, ((st, i, o) as c)) as conf) prg = failwith "Not implemented"
-=======
  *)
-let rec eval env (config: config) : prg -> config =
+let rec eval env config =
   let evalInsn (cstack, stack, ((s, i, o, r) as c)) insn = match insn with
-  | BINOP op         ->
+  | BINOP op            ->
     (match stack with y::x::tl -> cstack, (Expr.binop op x y) :: tl, c           | _ -> fail insn)
-  | READ             ->
+  | READ                ->
     (match i     with z::tl    -> cstack, z::stack, (s, tl, o, r)                | _ -> fail insn)
-  | WRITE            ->
+  | WRITE               ->
     (match stack with z::tl    -> cstack, stack, (s, i, o @ [z], r)              | _ -> fail insn)
-  | ST var           ->
+  | ST var              ->
     (match stack with z::tl    -> cstack, stack, (State.update var z s, i, o, r) | _ -> fail insn)
-  | LD var           -> cstack, (State.eval s var)::stack, c
-  | CONST z          -> cstack, z::stack, c
-  | BEGIN (args, xs) ->
-    let rec initArgs state = function
-    | a::args, z::stack -> let state', stack' = initArgs state (args, stack) in
-      State.update a z state', stack'
-    | [], stack         -> state, stack
-    | _, []             -> failwith "Not enough args on stack" in
-    let s', stack' = initArgs (State.enter s @@ args @ xs) (args, stack) in
+  | LD var              -> cstack, (State.eval s var)::stack, c
+  | CONST z             -> cstack, z::stack, c
+  | BEGIN (_, args, xs) ->
+    let folding (state, stack) arg = match stack with
+    | z :: tl -> State.update arg z state, tl
+    | []      -> failwith "Not enough args on stack"
+    in
+    let s', stack' = List.fold_left folding (State.enter s @@ args @ xs, stack) args in
     cstack, stack', (s', i, o, r)
-  | _                -> fail insn
+  | _                   -> fail insn
   in
 
   function
-  | LABEL _       :: tl -> eval env config tl
-  | JMP l         :: _  -> eval env config @@ env#labeled l
-  | END           :: _  -> (
+  | LABEL _ :: tl -> eval env config tl
+  | JMP l   :: _  -> eval env config @@ env#labeled l
+  | RET _   :: _
+  | END     :: _  -> (
     match config with
     | (prog, s)::cstack', stack, (s', i, o, r) ->
       eval env (cstack', stack, (State.leave s' s, i, o, r)) prog
     | _ -> config
     )
-  | CALL f        :: tl ->
+  | CALL (f, _, _) :: tl ->
     let cstack, stack, ((s, _, _, _) as conf) = config in
     eval env ((tl, s)::cstack, stack, conf) @@ env#labeled f
   | CJMP (suf, l) :: tl ->
@@ -91,9 +79,8 @@
       | cst, z :: stack, conf -> eval env (cst, stack, conf) (if cond z then env#labeled l else tl)
       | _ -> fail @@ CJMP (suf, l)
     )
-  | insn          :: tl -> eval env (evalInsn config insn) tl
+  | insn :: tl -> eval env (evalInsn config insn) tl
   | []                  -> config
->>>>>>> f4d57195
 
 (* Top-level evaluation
 
@@ -120,18 +107,15 @@
 
    Takes a program in the source language and returns an equivalent program for the
    stack machine
-<<<<<<< HEAD
-*)
-let compile (defs, p) = failwith "Not implemented"
-=======
  *)
 let compile (defs, stmt) =
   let rec compileExpr = function
   | Expr.Const z          -> [CONST z]
   | Expr.Var x            -> [LD x]
   | Expr.Binop (op, a, b) -> compileExpr a @ compileExpr b @ [BINOP op]
-  | Expr.Call (f, exprs)  ->
-    List.fold_left (fun ac e -> compileExpr e @ ac) [] exprs @ [CALL f]
+  | Expr.Call (f, exprs)  -> call f exprs true
+  and call f exprs isFunc =
+    List.fold_left (fun ac e -> compileExpr e @ ac) [] exprs @ [CALL (f, List.length exprs, isFunc)]
   in
 
   let label, gen = (
@@ -151,30 +135,30 @@
     let start g insns = insns, false, g in
     let just = start gen in
     function
-    | Stmt.Read x            -> just [READ; ST x]
-    | Stmt.Write e           -> just @@ compileExpr e @ [WRITE]
-    | Stmt.Assign (x, e)     -> just @@ compileExpr e @ [ST x]
-    | Stmt.Skip              -> just []
-    | Stmt.Return None       -> just [END]
-    | Stmt.Return (Some e)   -> just @@ compileExpr e @ [END]
-    | Stmt.Call (f, exprs)   -> just @@ compileExpr @@ Expr.Call (f, exprs)
-    | Stmt.Seq (a, b)        ->
+    | Stmt.Read x          -> just [READ; ST x]
+    | Stmt.Write e         -> just @@ compileExpr e @ [WRITE]
+    | Stmt.Assign (x, e)   -> just @@ compileExpr e @ [ST x]
+    | Stmt.Skip            -> just []
+    | Stmt.Return None     -> just [RET false]
+    | Stmt.Return (Some e) -> just @@ compileExpr e @ [RET true]
+    | Stmt.Call (f, exprs) -> just @@ call f exprs false
+    | Stmt.Seq (a, b)      ->
       let lMid, gen' = gen#get in
       compile' gen' lMid a >? lMid >> (b, lEnd)
-    | Stmt.If (e, a, b)      ->
+    | Stmt.If (e, a, b)    ->
       let lElse, gen' = gen#get in
       start gen' (compileExpr e) >@
       [CJMP ("z", lElse)] >>
       (a, lEnd) >@
       [JMP lEnd; LABEL lElse] >>
       (b, lEnd) >! true
-    | Stmt.While  (e, s)     ->
+    | Stmt.While  (e, s)   ->
       let lCheck, lStart, gen' = gen#get2 in
       start gen' [JMP lCheck; LABEL lStart] >>
       (s, lCheck) >@
       ([LABEL lCheck] @ compileExpr e) >@
       [CJMP ("nz", lStart)] >! false
-    | Stmt.Repeat (s, e)     ->
+    | Stmt.Repeat (s, e)   ->
       let lMid, lStart, gen' = gen#get2 in
       start gen' [LABEL lStart] >>
       (s, lMid) >? lMid >@
@@ -191,11 +175,10 @@
     let folding (insns, g) (f, (args, vars, body)) =
       let l, g' = g#get in
       let result, _, g'' = compile' g' l body >? l in
-      insns @ [LABEL f; BEGIN (args, vars)] @ result @ [END], g''
+      insns @ [LABEL f; BEGIN (f, args, vars)] @ result @ [END], g''
     in
     fst @@ List.fold_left folding ([], gen) defs
   in
 
   let main, _, gen' = compile' gen label stmt >? label in
-  main @ [END] @ compileDefs gen' defs
->>>>>>> f4d57195
+  main @ [END] @ compileDefs gen' defs