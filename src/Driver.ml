--- conflicted
+++ resolved
@@ -2,10 +2,9 @@
 
 let parse infile =
   let keywords = [
-    "read"; "write"; "skip";
-    "if"; "then"; "elif"; "else"; "fi";
+    "skip"; "if"; "then"; "elif"; "else"; "fi";
     "while"; "do"; "od"; "repeat"; "until"; "for";
-    "fun"; "local"; "return"
+    "fun"; "local"; "return"; "length"
     ]
   in
   let s = Util.read infile in
@@ -13,13 +12,9 @@
     (object
        inherit Matcher.t s
        inherit Util.Lexers.decimal s
-<<<<<<< HEAD
        inherit Util.Lexers.string s
-       inherit Util.Lexers.char   s
-       inherit Util.Lexers.ident ["skip"; "if"; "then"; "else"; "elif"; "fi"; "while"; "do"; "od"; "repeat"; "until"; "for"; "fun"; "local"; "return"; "length"] s
-=======
+       inherit Util.Lexers.char s
        inherit Util.Lexers.ident keywords s
->>>>>>> e1556db5
        inherit Util.Lexers.skip [
    Matcher.Skip.whitespaces " \t\n\r";
    Matcher.Skip.lineComment "--";
