--- conflicted
+++ resolved
@@ -11,7 +11,7 @@
 module Value =
   struct
 
-    @type t = Int of int | String of string | Array of t list with show
+    @type t = Int of int | String of string | Array of t list | Sexp of string * t with show
 
     let to_int = function
     | Int n -> n
@@ -61,34 +61,23 @@
     let undefined x = failwith (Printf.sprintf "Undefined variable: %s" x)
 
     (* Bind a variable to a value in a state *)
-    let bind x v s = fun y -> if x = y then v else s y 
-
-    let emptyFun x = failwith (Printf.sprintf "Undefined variable %s" x)
+    let bind x v s = fun y -> if x = y then v else s y
 
     (* Empty state *)
-<<<<<<< HEAD
     let empty = G undefined
-=======
-    let empty = { g = emptyFun; l = emptyFun; scope = [] }
->>>>>>> 94634e17
 
     (* Update: non-destructively "modifies" the state s by binding the variable x
        to value v and returns the new state w.r.t. a scope
     *)
     let update x v s =
-<<<<<<< HEAD
       let rec inner = function
       | G s -> G (bind x v s)
       | L (scope, s, enclosing) ->
-         if List.mem x scope then L (scope, bind x v s, enclosing) else L (scope, s, inner enclosing)
+         if List.mem x scope
+         then L (scope, bind x v s, enclosing)
+         else L (scope, s, inner enclosing)
       in
       inner s
-=======
-      let upd f y = if x = y then v else f y in
-      if List.mem x s.scope
-      then { s with l = upd s.l }
-      else { s with g = upd s.g }
->>>>>>> 94634e17
 
     (* Evals a variable in a state w.r.t. a scope *)
     let rec eval s x =
@@ -97,7 +86,6 @@
       | L (scope, s, enclosing) -> if List.mem x scope then s x else eval enclosing x
 
     (* Creates a new scope, based on a given state *)
-<<<<<<< HEAD
     let rec enter st xs =
       match st with
       | G _         -> L (xs, undefined, st)
@@ -106,7 +94,7 @@
     (* Drops a scope *)
     let leave st st' =
       let rec get = function
-      | G _ as st -> st
+      | G _ as st   -> st
       | L (_, _, e) -> get e
       in
       let g = get st in
@@ -118,65 +106,39 @@
 
     (* Push a new local scope *)
     let push st s xs = L (xs, s, st)
-=======
-    let enter st scope = { g = st.g; l = emptyFun; scope = scope }
-
-    (* Drops a scope *)
-    let leave fromSt toSt = { toSt with g = fromSt.g }
->>>>>>> 94634e17
 
     (* Drop a local scope *)
     let drop (L (_, _, e)) = e
-                               
+
   end
 
 (* Builtins *)
 module Builtin =
   struct
-<<<<<<< HEAD
-      
-    let eval (st, i, o, _) args = function
-    | "read"     -> (match i with z::i' -> (st, i', o, Some (Value.of_int z)) | _ -> failwith "Unexpected end of input")
-    | "write"    -> (st, i, o @ [Value.to_int @@ List.hd args], None)
-    | ".elem"    -> let [b; j] = args in
-                    (st, i, o, let i = Value.to_int j in
-                               Some (match b with
-                                     | Value.String   s  -> Value.of_int @@ Char.code s.[i]
-                                     | Value.Array    a  -> List.nth a i
-                                     | Value.Sexp (_, a) -> List.nth a i
-                               )
-                    )         
-    | ".length"  -> (st, i, o, Some (Value.of_int (match List.hd args with Value.Array a -> List.length a | Value.String s -> String.length s)))
-    | ".array"   -> (st, i, o, Some (Value.of_array args))
-    | "isArray"  -> let [a] = args in (st, i, o, Some (Value.of_int @@ match a with Value.Array  _ -> 1 | _ -> 0))
-    | "isString" -> let [a] = args in (st, i, o, Some (Value.of_int @@ match a with Value.String _ -> 1 | _ -> 0))                     
-       
-=======
 
     let eval (st, i, o, _) args =
       let result v = (st, i, o, Some v) in
       function
       | "read"     -> (match i with z::i' -> (st, i', o, Some (Value.of_int z)) | _ -> failwith "Unexpected end of input")
       | "write"    -> (st, i, o @ [Value.to_int @@ List.hd args], None)
-      | "$elem"    -> let b, j = match args with [b; j] -> b, j | _ -> failwith "Unreachable" in
+      | ".elem"    -> let b, j = match args with [b; j] -> b, j | _ -> failwith "Unreachable" in
                       let i = Value.to_int j in
                       result (match b with
                               | Value.String s -> Value.of_int @@ Char.code s.[i]
                               | Value.Array  a -> List.nth a i
                               | _              -> failwith "Invalid value parameter for elem"
                               )
-      | "$length"  ->
+      | ".length"  ->
         result @@ Value.of_int (match List.hd args with
                                 | Value.Array a -> List.length a
                                 | Value.String s -> String.length s
                                 | _ -> failwith "Invalid parameter for length"
       )
-      | "$array"   -> result @@ Value.of_array args
+      | ".array"   -> result @@ Value.of_array args
       | "isArray"  -> result @@ Value.of_int (match List.hd args with Value.Array  _ -> 1 | _ -> 0)
       | "isString" -> result @@ Value.of_int (match List.hd args with Value.String _ -> 1 | _ -> 0)
       | _          -> failwith "Unknown builtin"
 
->>>>>>> 94634e17
   end
 
 (* Simple expressions: syntax and semantics *)
@@ -190,12 +152,13 @@
     (* integer constant   *) | Const  of int
     (* array              *) | Array  of t list
     (* string             *) | String of string
-    (*(* S-expressions      *) | Sexp   of string * t list *)
+    (* S-expressions      *) | Sexp   of string * t list
     (* variable           *) | Var    of string
     (* binary operator    *) | Binop  of string * t * t
     (* element extraction *) | Elem   of t * t
     (* length             *) | Length of t
-    (* function call      *) | Call   of string * t list with show
+    (* function call      *) | Call   of string * t list
+                                with show
 
     (* Available binary operators:
         !!                   --- disjunction
@@ -232,53 +195,12 @@
        Takes an environment, a configuration and an expresion, and returns another configuration. The
        environment supplies the following method
 
-<<<<<<< HEAD
-           method definition : env -> string -> int list -> config -> config
-
-       which takes an environment (of the same type), a name of the function, a list of actual parameters and a configuration, 
-       an returns a pair: the return value for the call and the resulting configuration
-    *)                                                       
-    let to_func op =
-      let bti   = function true -> 1 | _ -> 0 in
-      let itb b = b <> 0 in
-      let (|>) f g   = fun x y -> f (g x y) in
-      match op with
-      | "+"  -> (+)
-      | "-"  -> (-)
-      | "*"  -> ( * )
-      | "/"  -> (/)
-      | "%"  -> (mod)
-      | "<"  -> bti |> (< )
-      | "<=" -> bti |> (<=)
-      | ">"  -> bti |> (> )
-      | ">=" -> bti |> (>=)
-      | "==" -> bti |> (= )
-      | "!=" -> bti |> (<>)
-      | "&&" -> fun x y -> bti (itb x && itb y)
-      | "!!" -> fun x y -> bti (itb x || itb y)
-      | _    -> failwith (Printf.sprintf "Unknown binary operator %s" op)    
-    
-    let rec eval env ((st, i, o, r) as conf) expr = failwith "Not implemented"
-    and eval_list env conf xs =
-      let vs, (st, i, o, _) =
-        List.fold_left
-          (fun (acc, conf) x ->
-            let (_, _, _, Some v) as conf = eval env conf x in
-            v::acc, conf
-          )
-          ([], conf)
-          xs
-      in
-      (st, i, o, List.rev vs)
-         
-=======
            method call : string -> int list -> config -> config
 
        which takes a name of the function, a list of actual parameters and a configuration,
        an returns the resulting configuration
 
     *)
-
     let rec eval env ((s, _, _, _) as conf) =
       let (>>>) c e = eval env c e in
       let result (s, i, o, _) r = (s, i, o, Some r) in
@@ -286,7 +208,7 @@
       | Const z          -> result conf @@ Value.of_int z
       | Array exprs      ->
         let args, conf' = eval_list env exprs conf in
-        env#call "$array" args conf'
+        env#call ".array" args conf'
       | String s         -> result conf @@ Value.of_string s
       | Var name         -> result conf @@ State.eval s name
       | Binop (op, x, y) ->
@@ -295,12 +217,12 @@
         let first  = int_value c  in
         let second = int_value c' in
         result c' @@ Value.of_int @@ binop op first second
-      | Elem (v, k)      -> 
+      | Elem (v, k)      ->
         let args, conf' = eval_list env [v; k] conf in
-        env#call "$elem" args conf'
+        env#call ".elem" args conf'
       | Length a         ->
         let conf' = conf >>> a in
-        env#call "$length" [value conf'] conf
+        env#call ".length" [value conf'] conf
       | Call (f, exprs)  ->
         let args, conf' = eval_list env exprs conf in
         env#call f args conf'
@@ -309,17 +231,12 @@
       let rev_args, conf' = List.fold_left folding ([], conf) exprs in
       List.rev rev_args, conf'
 
->>>>>>> 94634e17
     (* Expression parser. You can use the following terminals:
 
          IDENT   --- a non-empty identifier a-zA-Z[a-zA-Z0-9_]* as a string
          DECIMAL --- a decimal constant [0-9]+ as an int
 
     *)
-<<<<<<< HEAD
-    ostap (                                      
-      parse: empty {failwith "Not implemented"}
-=======
 
     let ostapBinops ops =
       let ostapBinop op = (ostap ($(op)), fun x y -> Binop (op, x, y)) in
@@ -358,7 +275,6 @@
         | s:STRING  { String (String.sub s 1 @@ String.length s - 2) }
         | "[" a:!(Util.list parse) "]" { Array a }
         | -"(" parse -")"
->>>>>>> 94634e17
     )
 
   end
@@ -378,16 +294,16 @@
         (* identifier       *) | Ident  of string
         with show, foldl
 
-        (* Pattern parser *)                                 
+        (* Pattern parser *)
         ostap (
           parse: empty {failwith "Not implemented"}
         )
-        
+
         let vars p =
           transform(t) (object inherit [string list] @t[foldl] method c_Ident s _ name = name::s end) [] p
-        
+
       end
-        
+
     (* The type for statements *)
     @type t =
     (* assignment                       *) | Assign of string * Expr.t list * Expr.t
@@ -398,14 +314,10 @@
     (* loop with a post-condition       *) | Repeat of t * Expr.t
     (* pattern-matching                 *) | Case   of Expr.t * (Pattern.t * t) list
     (* return statement                 *) | Return of Expr.t option
-<<<<<<< HEAD
-    (* call a procedure                 *) | Call   of string * Expr.t list 
-    (* leave a scope                    *) | Leave  with show
-                                                                                   
-=======
-    (* call a procedure                 *) | Call   of string * Expr.t list with show
-
->>>>>>> 94634e17
+    (* call a procedure                 *) | Call   of string * Expr.t list
+    (* leave a scope                    *) | Leave
+                                              with show
+
     (* Statement evaluator
 
          val eval : env -> config -> t -> t -> config
@@ -425,11 +337,6 @@
           )
       in
       State.update x (match is with [] -> v | _ -> update (State.eval st x) v is) st
-<<<<<<< HEAD
-
-    let rec eval env ((st, i, o, r) as conf) k stmt = failwith "Not implemented"
-                                                        
-=======
       (* State.update x (update (State.eval st x) v is) st *)
 
     let rec eval env conf k =
@@ -458,13 +365,9 @@
       | Return Some e         -> conf >>> e
       | Call (f, exprs)       -> conf >>> Expr.Call (f, exprs) >> k
 
->>>>>>> 94634e17
     (* Statement parser *)
 
     ostap (
-<<<<<<< HEAD
-      parse: empty {failwith "Not implemented"}
-=======
       parse:
           a:stmt ";" b:parse { Seq (a, b) }
         | stmt;
@@ -494,7 +397,6 @@
           | Expr.Call (f, args) -> Call (f, args)
           | _ -> failwith "Unreachable"
         }
->>>>>>> 94634e17
     )
 
   end
@@ -533,16 +435,6 @@
   let m          = List.fold_left (fun m (name, def) -> M.add name def m) M.empty defs in
   let _, _, o, _ =
     Stmt.eval
-<<<<<<< HEAD
-      (object
-         method definition env f args ((st, i, o, r) as conf) =
-           try
-             let xs, locs, s      =  snd @@ M.find f m in
-             let st'              = List.fold_left (fun st (x, a) -> State.update x a st) (State.enter st (xs @ locs)) (List.combine xs args) in
-             let st'', i', o', r' = Stmt.eval env (st', i, o, r) Stmt.Skip s in
-             (State.leave st'' st, i', o', r')
-           with Not_found -> Builtin.eval conf args f
-=======
       (object (self)
          method call f args ((st, i, o, r) as conf) =
           try
@@ -551,7 +443,6 @@
             let st'', i', o', r' = Stmt.eval self (st', i, o, r) Stmt.Skip body in
             (State.leave st'' st, i', o', r')
           with Not_found -> Builtin.eval conf args f
->>>>>>> 94634e17
        end)
       (State.empty, i, [], None)
       Stmt.Skip
