--- conflicted
+++ resolved
@@ -94,13 +94,7 @@
            method call : env -> string -> int list -> config -> config
 
        which takes an environment (of the same type), a name of the function, a list of actual parameters and a configuration, 
-<<<<<<< HEAD
-       an returns resulting configuration
-    *)                                                       
-    let rec eval env ((st, i, o, r) as conf) expr = failwith "Not implemented"
-         
-=======
-       an returns a pair: the return value for the call and the resulting configuration
+       an returns the resulting configuration
     *)
     let rec eval env ((s, _, _, _) as conf) =
       let (>>>) c e = eval env c e in
@@ -117,17 +111,12 @@
         let rev_args, conf' = List.fold_left folding ([], conf) exprs in
         env#call f (List.rev rev_args) conf'
 
->>>>>>> f4d57195
     (* Expression parser. You can use the following terminals:
 
          IDENT   --- a non-empty identifier a-zA-Z[a-zA-Z0-9_]* as a string
          DECIMAL --- a decimal constant [0-9]+ as an int
 
     *)
-<<<<<<< HEAD
-    ostap (                                      
-      parse: empty {failwith "Not implemented"}
-=======
 
     let ostapBinops ops =
       let ostapBinop op = (ostap ($(op)), fun x y -> Binop (op, x, y)) in
@@ -154,7 +143,6 @@
         | x:IDENT   { Var x }
         | d:DECIMAL { Const d }
         | -"(" parse -")"
->>>>>>> f4d57195
     )
 
   end
@@ -183,10 +171,6 @@
        Takes an environment, a configuration, a continuation and a statement, and returns another configuration. The 
        environment is the same as for expressions
     *)
-<<<<<<< HEAD
-    let rec eval env ((st, i, o, r) as conf) k stmt = failwith "Not implemnted"
-         
-=======
     let rec eval env conf k =
       let (<.>) a b = match a, b with
       | s, Skip -> s
@@ -220,13 +204,9 @@
       | Return Some e    -> conf >>> e
       | Call (f, exprs)  -> conf >>> Expr.Call (f, exprs) >> k
 
->>>>>>> f4d57195
     (* Statement parser *)
 
     ostap (
-<<<<<<< HEAD
-      parse: empty {failwith "Not implemented"}
-=======
       parse:
           a:stmt ";" b:parse { Seq (a, b) }
         | stmt;
@@ -256,7 +236,6 @@
           | Expr.Call (f, args) -> Call (f, args)
           | _ -> failwith "Unreachable"
         }
->>>>>>> f4d57195
     )
 
   end
@@ -268,10 +247,6 @@
     (* The type for a definition: name, argument list, local variables, body *)
     type t = string * (string list * string list * Stmt.t)
 
-<<<<<<< HEAD
-    ostap (     
-      parse: empty {failwith "Not implemented"}
-=======
     ostap (
       id: IDENT ;
 
@@ -279,7 +254,6 @@
         vars:(%"local" !(Util.list id))?
         "{" body:!(Stmt.parse) "}"
         { name, (args, (match vars with None -> [] | Some v -> v), body) }
->>>>>>> f4d57195
     )
 
   end
@@ -300,19 +274,11 @@
   let m          = List.fold_left (fun m (name, def) -> M.add name def m) M.empty defs in
   let _, _, o, _ =
     Stmt.eval
-<<<<<<< HEAD
-      (object
-         method definition env f args (st, i, o, r) =                                                                      
-           let xs, locs, s      =  snd @@ M.find f m in
-           let st'              = List.fold_left (fun st (x, a) -> State.update x a st) (State.enter st (xs @ locs)) (List.combine xs args) in
-           let st'', i', o', r' = Stmt.eval env (st', i, o, r) Stmt.Skip s in
-=======
       (object (self)
          method call f args (st, i, o, r) =
            let xs, locs, body   = M.find f m in
            let st'              = List.fold_left2 (fun st x a -> State.update x a st) (State.enter st (xs @ locs)) xs args in
            let st'', i', o', r' = Stmt.eval self (st', i, o, r) Stmt.Skip body in
->>>>>>> f4d57195
            (State.leave st'' st, i', o', r')
        end)
       (State.empty, i, [], None)
