--- conflicted
+++ resolved
@@ -61,7 +61,6 @@
 
        Takes a state and an expression, and returns the value of the expression in
        the given state.
-<<<<<<< HEAD
     *)
 
     let rec eval state = function
@@ -71,10 +70,6 @@
 
     let ostapBinops ops = let ostapBinop op = (ostap ($(op)), fun x y -> Binop (op, x, y))
       in List.map ostapBinop ops;;
-=======
-    *)                                                       
-    let eval st expr = failwith "Not yet implemented"
->>>>>>> 88cd6eaa
 
     (* Expression parser. You can use the following terminals:
 
@@ -82,7 +77,6 @@
          DECIMAL --- a decimal constant [0-9]+ as an int
 
     *)
-<<<<<<< HEAD
     ostap (
       parse:
         !(Ostap.Util.expr
@@ -101,10 +95,6 @@
           x:IDENT {Var x}
         | d:DECIMAL { Const d }
         | -"(" parse -")"
-=======
-    ostap (                                      
-      parse: empty {failwith "Not yet implemented"}
->>>>>>> 88cd6eaa
     )
 
   end
@@ -133,7 +123,6 @@
 
        Takes a configuration and a statement, and returns another configuration
     *)
-<<<<<<< HEAD
     let rec eval config stmt = match config, stmt with
       | (s, z::i, o), Read   var      -> (Expr.update var z s, i, o)
       | (s, i, o),    Write  e        -> (s, i, o @ [Expr.eval s e])
@@ -141,14 +130,9 @@
       | conf,         Seq    (a, b)   -> eval (eval conf a) b
       | _,            Read   _        -> failwith "Unexpected end of input"
 
-=======
-    let rec eval conf stmt = failwith "Not yet implemented"
-                               
->>>>>>> 88cd6eaa
     (* Statement parser *)
 
     ostap (
-<<<<<<< HEAD
       parse:
           a:stmt -";" b:parse { Seq (a, b) }
         | stmt;
@@ -157,9 +141,6 @@
           "read" -"(" x:IDENT -")"          { Read x }
         | "write" -"(" e:!(Expr.parse) -")" { Write e }
         | x:IDENT -":=" e:!(Expr.parse)     { Assign (x, e) }
-=======
-      parse: empty {failwith "Not yet implemented"}
->>>>>>> 88cd6eaa
     )
 
   end
